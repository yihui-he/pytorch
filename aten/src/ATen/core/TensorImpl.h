--- conflicted
+++ resolved
@@ -750,17 +750,11 @@
         return storage_.data();
       }
       const at::Allocator* allocator = storage_.allocator();
-<<<<<<< HEAD
-      CAFFE_ENFORCE(
-          allocator == nullptr,
-          "Allocator is not used within Caffe2 functions, please use StaticContext instead.");
-=======
       AT_ENFORCE(
           allocator == nullptr,
           "Allocator in storage_ is not used within Caffe2 functions. \
            we are using global function to get the allocator based on device \
            type.");
->>>>>>> b57fdf1d
       allocator = caffe2::GetAllocator(storage_.device_type());
       if (meta.ctor()) {
         // For types that need placement new, we will call it, as well as
